--- conflicted
+++ resolved
@@ -15,8 +15,7 @@
 
 ```bash
 # From monorepo root directory
-<<<<<<< HEAD
-make app_docker_run
+:
 ```
 
 ## Execute DeepNext in GitLab / GitHub:
@@ -40,8 +39,4 @@
     Indicates that DeepNext has fully completed the issue (that is, published a merge request).
 ####
 - `deep_next_failed`:
-    Indicates that DeepNext has failed to complete the issue.
-=======
-:
-```
->>>>>>> db89d1aa
+    Indicates that DeepNext has failed to complete the issue.