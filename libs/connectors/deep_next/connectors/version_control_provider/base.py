from abc import ABC, abstractmethod
from datetime import datetime
from enum import Enum

from deep_next.app.common import extract_issue_number_from_mr
from deep_next.app.config import DeepNextLabel
from deep_next.connectors.version_control_provider.utils import label_to_str


class BaseComment(ABC):
    @property
    @abstractmethod
    def body(self) -> str:
        """Returns the body of the comment."""

    @abstractmethod
    def edit(self, body: str) -> None:
        """Edit the comment."""

    @abstractmethod
    def author(self) -> str:
        """Returns the author of the comment."""


class BaseIssue(ABC):
    @property
    @abstractmethod
    def url(self) -> str:
        """"""

    @property
    @abstractmethod
    def labels(self) -> list[str]:
        """"""

    @property
    @abstractmethod
    def no(self) -> int:
        """"""

    @property
    @abstractmethod
    def title(self) -> str:
        """"""

    @property
    @abstractmethod
    def description(self) -> str:
        """"""

    @property
    def issue_statement(self) -> str:
        return self.title + "\n\n" + self.description

    @property
    @abstractmethod
    def comments(self) -> list[BaseComment]:
        """"""

    @abstractmethod
    def add_comment(
        self,
        comment: str,
        file_content: str | None = None,
        info_header: bool = False,
        file_name="content.txt",
    ) -> None:
        """"""

    @abstractmethod
    def add_label(self, label: str | Enum) -> None:
        """"""

    @abstractmethod
    def remove_label(self, label: str | Enum) -> None:
        """"""

    @property
    def _comment_prefix(self) -> str:
        return "[DeepNext]"

    @property
    def comment_thread_header(self):
        return f"## 🚧 DeepNext WIP ({datetime.now().strftime('%Y-%m-%d %H:%M:%S')})"

    def has_label(self, label: str | Enum) -> bool:
        return label_to_str(label) in self.labels

    @staticmethod
    def prettify_comment(txt: str) -> str:
        timestamp = datetime.now().strftime("%Y-%m-%d %H:%M:%S")
<<<<<<< HEAD
        return f"**Status update ({timestamp}):**" f"\n" f"\n{txt}"
=======

        wrapped = "\n".join(
            textwrap.fill(line, width=88, replace_whitespace=False)
            for line in txt.splitlines()
        )

        return (
            f"**Status update ({timestamp}):**\n\n"
            f"---\n"
            f"```text\n{wrapped}\n```\n"
            f"---\n"
        )
>>>>>>> 2c2993e9


class BaseMR(ABC):
    def issue(self, connector: "BaseConnector") -> BaseIssue | None:
        """Returns the issue associated with the MR."""
        issue_no = extract_issue_number_from_mr(self)
        if issue_no is None:
            return None
        return connector.get_issue(issue_no)

    @property
    @abstractmethod
    def source_branch_name(self) -> str:
        """Returns the source branch of the MR."""

    @property
    @abstractmethod
    def target_branch_name(self) -> str:
        """Returns the target branch of the MR."""

    @property
    @abstractmethod
    def url(self) -> str:
        """"""

    @property
    @abstractmethod
    def no(self) -> int:
        """"""

    @property
    @abstractmethod
    def title(self) -> str:
        """"""

    @property
    @abstractmethod
    def description(self) -> str:
        """"""

    @property
    @abstractmethod
    def base_commit(self) -> str:
        """Base commit for MR (the one on which changes are applied)."""

    @property
    @abstractmethod
    def git_diff(self) -> str:
        """Retrieve the full git diff for a given merge request."""

    @property
    @abstractmethod
    def labels(self) -> list[str]:
        """Returns the labels of the MR."""

    @abstractmethod
    def add_label(self, label: str | DeepNextLabel):
        """Add a label to the MR."""

    @abstractmethod
    def remove_label(self, label: str | DeepNextLabel):
        """Remove a label from the MR."""

    @abstractmethod
    def add_comment(
        self, comment: str, info_header: bool = False, log: int | str | None = None
    ) -> None:
        """Adds a comment to the MR."""

    @property
    @abstractmethod
    def comments(self) -> list[BaseComment]:
        """Returns the comments of the MR."""


class BaseConnector(ABC):
    @abstractmethod
    def list_issues(self, label: str | Enum | None = None) -> list[BaseIssue]:
        """Fetches all issues"""

    @abstractmethod
    def get_issue(self, issue_no: int) -> BaseIssue:
        """Fetches a single issue."""

    @abstractmethod
    def list_mrs(self, label: str | None = None) -> list[BaseIssue]:
        """Fetches all MRs"""

    @abstractmethod
    def get_mr(self, mr_no: int) -> BaseMR:
        """Fetches a single merge request."""

    @abstractmethod
    def create_mr(
        self, merge_branch: str, into_branch: str, title: str, issue: BaseIssue
    ) -> BaseMR:
        """Creates new merge request."""<|MERGE_RESOLUTION|>--- conflicted
+++ resolved
@@ -89,22 +89,7 @@
     @staticmethod
     def prettify_comment(txt: str) -> str:
         timestamp = datetime.now().strftime("%Y-%m-%d %H:%M:%S")
-<<<<<<< HEAD
-        return f"**Status update ({timestamp}):**" f"\n" f"\n{txt}"
-=======
-
-        wrapped = "\n".join(
-            textwrap.fill(line, width=88, replace_whitespace=False)
-            for line in txt.splitlines()
-        )
-
-        return (
-            f"**Status update ({timestamp}):**\n\n"
-            f"---\n"
-            f"```text\n{wrapped}\n```\n"
-            f"---\n"
-        )
->>>>>>> 2c2993e9
+        return f"**Status update ({timestamp}):**\n\n{txt}"
 
 
 class BaseMR(ABC):
