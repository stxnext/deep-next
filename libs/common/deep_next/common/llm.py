from __future__ import annotations

import os
from enum import Enum
from typing import Any, Callable, Iterable, Optional

import yaml
from boto3 import Session
from deep_next.common.common import load_monorepo_dotenv
from deep_next.common.config import MONOREPO_ROOT_PATH
from deep_next.core.common import RemoveThinkingBlocksParser
from langchain_aws import ChatBedrock
from langchain_core.language_models import BaseChatModel, LanguageModelInput
from langchain_core.messages import (
    AIMessage,
    BaseMessage,
    HumanMessage,
    SystemMessage,
    ToolMessage,
)
from langchain_core.prompt_values import ChatPromptValue
from langchain_core.runnables import RunnableConfig
from langchain_ollama import ChatOllama
from langchain_openai import ChatOpenAI
from langfuse.callback import CallbackHandler
from loguru import logger
from pydantic import BaseModel


class LLMConfigType(str, Enum):
    PROJECT_KNOWLEDGE = "project-knowledge"
    ACTION_PLAN = "action-plan"
    SRF_ANALYZE = "srf-analyze"
    SRF_TOOLS = "srf-tools"
    SRS_ANALYZE = "srs-analyze"
    IMPLEMENT = "implement"
    CODE_REVIEW = "code-review"
    DEFAULT = "default"


class Provider(str, Enum):
    BEDROCK = "aws-bedrock"
    OPENAI = "openai"
    OLLAMA = "ollama"


class Model(str, Enum):
    AWS_CLAUDE_3_5_SONNET_20240620_V1_0 = "anthropic.claude-3-5-sonnet-20240620-v1:0"
    AWS_CLAUDE_3_7_SONNET_20240620_V1_0 = "anthropic.claude-3-7-sonnet-20250219-v1:0"
    AWS_DEEPSEEK_R1_v1_0 = "us.deepseek.r1-v1:0"
<<<<<<< HEAD

    GPT_4O_MINI_2024_07_18 = "gpt-4o-mini-2024-07-18"
=======
    AWS_MISTRAL_7B_INSTRUCT_V0_2 = "mistral.mistral-7b-instruct-v0:2"

>>>>>>> f0368a9b
    GPT_4O_2024_08_06 = "gpt-4o-2024-08-06"
    GPT_4_1_2025_04_14 = "gpt-4.1-2025-04-14"
    GPT_4O_MINI_2024_07_18 = "gpt-4o-mini-2024-07-18"

    CODELLAMA = "codellama"
    DEEPCODER = "deepcoder"
    DEEPSEEK_CODER_V2 = "deepseek-coder-v2"
    DEEPSEEK_V3 = "deepseek-v3"
    DEEPSEEK_R1 = "deepseek-r1"
    GEMMA3 = "gemma3"
    MISTRAL = "mistral"
    LLAMA4 = "llama4"
    LLAMA3_3 = "llama3.3"
    QWEN3 = "qwen3"

    OLLAMA_GEMMA = "gemma3:4b"
    OLLAMA_GEMMA_12B_QAT = "gemma3:12b-it-qat"
    OLLAMA_GEMMA_27B_QAT = "gemma3:27b-it-qat"
    OLLAMA_CODELLAMA_PYTHON = "codellama:python"
    OLLAMA_DEEPCODER = "deepcoder"
    OLLAMA_QWEN_14B = "qwen3:14b"

    @property
    def provider(self) -> Provider:
        return _provider[self]


models_with_thinking_blocks = [
    Model.OLLAMA_QWEN_14B,
    Model.AWS_DEEPSEEK_R1_v1_0,
    Model.OLLAMA_DEEPCODER,
]


_provider = {
    Model.AWS_CLAUDE_3_5_SONNET_20240620_V1_0: Provider.BEDROCK,
    Model.AWS_CLAUDE_3_7_SONNET_20240620_V1_0: Provider.BEDROCK,
    Model.AWS_DEEPSEEK_R1_v1_0: Provider.BEDROCK,
    Model.AWS_MISTRAL_7B_INSTRUCT_V0_2: Provider.BEDROCK,
    Model.GPT_4O_MINI_2024_07_18: Provider.OPENAI,
    Model.GPT_4O_2024_08_06: Provider.OPENAI,
    Model.GPT_4_1_2025_04_14: Provider.OPENAI,
<<<<<<< HEAD
    Model.OLLAMA_GEMMA: Provider.OLLAMA,
    Model.OLLAMA_GEMMA_12B_QAT: Provider.OLLAMA,
    Model.OLLAMA_GEMMA_27B_QAT: Provider.OLLAMA,
    Model.OLLAMA_CODELLAMA_PYTHON: Provider.OLLAMA,
    Model.OLLAMA_DEEPCODER: Provider.OLLAMA,
    Model.OLLAMA_QWEN_14B: Provider.OLLAMA,
=======
    Model.CODELLAMA: Provider.OLLAMA,
    Model.DEEPCODER: Provider.OLLAMA,
    Model.DEEPSEEK_CODER_V2: Provider.OLLAMA,
    Model.DEEPSEEK_V3: Provider.OLLAMA,
    Model.DEEPSEEK_R1: Provider.OLLAMA,
    Model.GEMMA3: Provider.OLLAMA,
    Model.MISTRAL: Provider.OLLAMA,
    Model.LLAMA4: Provider.OLLAMA,
    Model.LLAMA3_3: Provider.OLLAMA,
    Model.QWEN3: Provider.OLLAMA,
>>>>>>> f0368a9b
}


class LLMConfig(BaseModel):
    model: Model
    seed: int | None
    temperature: float | None
    config: dict | None = None

    @classmethod
    def load(cls, config_type: LLMConfigType = LLMConfigType.DEFAULT) -> LLMConfig:
        with open(MONOREPO_ROOT_PATH / "llm-config.yaml") as stream:
            config_dict = yaml.safe_load(stream)

        return cls(**config_dict[config_type])


class _ChatBedrock(ChatBedrock):

    max_tokens: int | None = None

    _no_system_messages_providers: list[str] = ["anthropic", "mistral"]
    _no_tool_messages_providers: list[str] = ["anthropic", "deepseek"]

    @staticmethod
    def _align_input_system_to_human(messages: Iterable) -> list:
        messages = [
            HumanMessage(message.content)
            if isinstance(message, SystemMessage)
            else message
            for message in messages
        ]

        messages = [
            ("human", message.content)
            if isinstance(message, tuple) and message[0] == "system"
            else message
            for message in messages
        ]

        return messages

    @staticmethod
    def _align_input_tool_to_human(messages: Iterable) -> list:
        messages = [
            HumanMessage(message.content)
            if isinstance(message, ToolMessage)
            else message
            for message in messages
        ]

        messages = [
            ("human", message.content)
            if isinstance(message, tuple) and message[0] == "tool"
            else message
            for message in messages
        ]

        return messages

    @staticmethod
    def _remove_tool_calls_from_ai(messages: Iterable, trim_empty: bool = True) -> list:
        result = []
        for message in messages:
            if not isinstance(message, AIMessage) or len(message.tool_calls) == 0:
                result.append(message)
                continue

            message.tool_calls.clear()
            if isinstance(message.content, list):
                fixed_content = [
                    content_item
                    for content_item in message.content
                    if content_item["type"] != "tool_use"
                ]
                message.content = fixed_content

            if trim_empty and not message.content:
                continue

            result.append(message)

        return result

    @staticmethod
    def _align_input(
        input: LanguageModelInput,
        input_fixer: Callable[[LanguageModelInput], LanguageModelInput],
    ) -> LanguageModelInput:
        if isinstance(input, list):
            return input_fixer(input)
        elif isinstance(input, ChatPromptValue):
            input.messages = input_fixer(input.messages)
            return input

        return input

    def invoke(
        self,
        input: LanguageModelInput,
        config: Optional[RunnableConfig] = None,
        *,
        stop: Optional[list[str]] = None,
        **kwargs: Any,
    ) -> BaseMessage:

        if self._get_provider() in self._no_system_messages_providers:
            input = self._align_input(input, self._align_input_system_to_human)

        if self._get_provider() in self._no_tool_messages_providers:
            input = self._align_input(input, self._align_input_tool_to_human)
            input = self._align_input(input, self._remove_tool_calls_from_ai)

        if "max_tokens" not in kwargs:
            kwargs["max_tokens"] = self.max_tokens

        return super().invoke(input, config, stop=stop, **kwargs)


def _get_aws_bedrock_llm(
    config: LLMConfig, temperature: float | None = None
) -> ChatBedrock:
    boto3_session = Session(region_name=config.config["region"])

    model_kwargs = {}
    if temperature is not None:
        model_kwargs["temperature"] = temperature
    elif config.temperature is not None:
        model_kwargs["temperature"] = config.temperature

    return _ChatBedrock(
        beta_use_converse_api=True,
        model=config.model,
        client=boto3_session.client("bedrock-runtime"),
        model_kwargs=model_kwargs,
        max_tokens=8 * 1024,
        callbacks=_get_handler(),
    )


def _get_openai_llm(
    config: LLMConfig, seed: int | None = None, temperature: float | None = None
) -> ChatOpenAI:

    metadata = {}
    if seed is not None:
        metadata["seed"] = str(seed)
    elif config.seed is not None:
        metadata["seed"] = str(config.seed)

    return ChatOpenAI(
        model_name=config.model,
        temperature=temperature or config.temperature,
        metadata=metadata,
        callbacks=_get_handler(),
    )


<<<<<<< HEAD
def _get_ollama_llm(config: LLMConfig, temperature: float | None = None) -> ChatOllama:
    """Create a new Ollama LLM client.

    Args:
        config: LLM configuration instance
        temperature: Optional temperature override

    Returns:
        ChatOllama instance
    """
    model_kwargs = {"num_ctx": 8192}

    if temperature is not None:
        model_kwargs["temperature"] = temperature
    elif config.temperature is not None:
        model_kwargs["temperature"] = config.temperature

    return ChatOllama(
        model=config.model,
        model_kwargs=model_kwargs,
    )
=======
def _get_handler() -> list[CallbackHandler]:
    if os.getenv("LANGFUSE_SECRET_KEY") is not None:
        langfuse_handler = CallbackHandler()
        return [langfuse_handler]
    else:
        return []
>>>>>>> f0368a9b


def llm_from_config(
    config_type: LLMConfigType,
    seed: int | None = None,
    temperature: float | None = None,
) -> BaseChatModel:
    config = LLMConfig.load(config_type=config_type)
    logger.info(f"LLM config: {config}")

    if config.model.provider == Provider.BEDROCK:
        return _get_aws_bedrock_llm(
            config=config,
            temperature=temperature,
        )
    elif config.model.provider == Provider.OPENAI:
        return _get_openai_llm(
            config=config,
            seed=seed,
            temperature=temperature,
        )
    elif config.model.provider == Provider.OLLAMA:
        return _get_ollama_llm(
            config=config,
            temperature=temperature,
        )
    else:
        raise ValueError(f"Unknown LLM provider: {config.model.provider}")


def create_llm(
    config_type: LLMConfigType,
    seed: int | None = None,
    tools: list | None = None,
    temperature: float | None = None,
) -> BaseChatModel:
    """Create a new LLM client"""
    llm = llm_from_config(config_type, seed=seed, temperature=temperature)

    llm = llm.bind_tools(tools) if tools else llm

    config = LLMConfig.load(config_type=config_type)
    if config.model in models_with_thinking_blocks:
        return llm | RemoveThinkingBlocksParser()
    else:
        return llm


if __name__ == "__main__":
    load_monorepo_dotenv()

    llm = llm_from_config(LLMConfigType.DEFAULT)
    response = llm.invoke("Tell me a short poem about machine learning.")
    print(response.content)<|MERGE_RESOLUTION|>--- conflicted
+++ resolved
@@ -48,13 +48,8 @@
     AWS_CLAUDE_3_5_SONNET_20240620_V1_0 = "anthropic.claude-3-5-sonnet-20240620-v1:0"
     AWS_CLAUDE_3_7_SONNET_20240620_V1_0 = "anthropic.claude-3-7-sonnet-20250219-v1:0"
     AWS_DEEPSEEK_R1_v1_0 = "us.deepseek.r1-v1:0"
-<<<<<<< HEAD
-
-    GPT_4O_MINI_2024_07_18 = "gpt-4o-mini-2024-07-18"
-=======
     AWS_MISTRAL_7B_INSTRUCT_V0_2 = "mistral.mistral-7b-instruct-v0:2"
 
->>>>>>> f0368a9b
     GPT_4O_2024_08_06 = "gpt-4o-2024-08-06"
     GPT_4_1_2025_04_14 = "gpt-4.1-2025-04-14"
     GPT_4O_MINI_2024_07_18 = "gpt-4o-mini-2024-07-18"
@@ -70,22 +65,18 @@
     LLAMA3_3 = "llama3.3"
     QWEN3 = "qwen3"
 
-    OLLAMA_GEMMA = "gemma3:4b"
-    OLLAMA_GEMMA_12B_QAT = "gemma3:12b-it-qat"
-    OLLAMA_GEMMA_27B_QAT = "gemma3:27b-it-qat"
-    OLLAMA_CODELLAMA_PYTHON = "codellama:python"
-    OLLAMA_DEEPCODER = "deepcoder"
-    OLLAMA_QWEN_14B = "qwen3:14b"
-
     @property
     def provider(self) -> Provider:
         return _provider[self]
 
 
 models_with_thinking_blocks = [
-    Model.OLLAMA_QWEN_14B,
+    Model.QWEN3,
     Model.AWS_DEEPSEEK_R1_v1_0,
-    Model.OLLAMA_DEEPCODER,
+    Model.DEEPCODER,
+    Model.DEEPSEEK_R1,
+    Model.DEEPSEEK_CODER_V2,
+    Model.DEEPSEEK_V3,
 ]
 
 
@@ -97,14 +88,6 @@
     Model.GPT_4O_MINI_2024_07_18: Provider.OPENAI,
     Model.GPT_4O_2024_08_06: Provider.OPENAI,
     Model.GPT_4_1_2025_04_14: Provider.OPENAI,
-<<<<<<< HEAD
-    Model.OLLAMA_GEMMA: Provider.OLLAMA,
-    Model.OLLAMA_GEMMA_12B_QAT: Provider.OLLAMA,
-    Model.OLLAMA_GEMMA_27B_QAT: Provider.OLLAMA,
-    Model.OLLAMA_CODELLAMA_PYTHON: Provider.OLLAMA,
-    Model.OLLAMA_DEEPCODER: Provider.OLLAMA,
-    Model.OLLAMA_QWEN_14B: Provider.OLLAMA,
-=======
     Model.CODELLAMA: Provider.OLLAMA,
     Model.DEEPCODER: Provider.OLLAMA,
     Model.DEEPSEEK_CODER_V2: Provider.OLLAMA,
@@ -115,7 +98,6 @@
     Model.LLAMA4: Provider.OLLAMA,
     Model.LLAMA3_3: Provider.OLLAMA,
     Model.QWEN3: Provider.OLLAMA,
->>>>>>> f0368a9b
 }
 
 
@@ -274,7 +256,6 @@
     )
 
 
-<<<<<<< HEAD
 def _get_ollama_llm(config: LLMConfig, temperature: float | None = None) -> ChatOllama:
     """Create a new Ollama LLM client.
 
@@ -296,14 +277,14 @@
         model=config.model,
         model_kwargs=model_kwargs,
     )
-=======
+
+
 def _get_handler() -> list[CallbackHandler]:
     if os.getenv("LANGFUSE_SECRET_KEY") is not None:
         langfuse_handler = CallbackHandler()
         return [langfuse_handler]
     else:
         return []
->>>>>>> f0368a9b
 
 
 def llm_from_config(
