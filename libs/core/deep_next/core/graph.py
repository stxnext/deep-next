--- conflicted
+++ resolved
@@ -159,20 +159,16 @@
         self.add_quick_edge(START, _Node.gather_project_knowledge)
         self.add_quick_edge(_Node.gather_project_knowledge, _Node.create_action_plan)
         self.add_quick_edge(_Node.create_action_plan, _Node.implement)
-<<<<<<< HEAD
         self.add_quick_edge(_Node.implement, END)
+
         # self.add_quick_edge(_Node.implement, _Node.review_code)
-        # self.add_quick_edge(_Node.review_code, END)
-=======
-        self.add_quick_edge(_Node.implement, _Node.review_code)
-        self.add_quick_edge(
-            _Node.prepare_automated_code_review_changes, _Node.gather_project_knowledge
-        )
-
-        self.add_quick_conditional_edges(
-            _Node.review_code, _apply_code_review_suggestions_or_end
-        )
->>>>>>> 130ac744
+        # self.add_quick_edge(
+        #    _Node.prepare_automated_code_review_changes, _Node.gather_project_knowledge
+        # )
+
+        # self.add_quick_conditional_edges(
+        #     _Node.review_code, _apply_code_review_suggestions_or_end
+        # )
 
     def create_init_state(
         self, root: Path, problem_statement: str, hints: str
