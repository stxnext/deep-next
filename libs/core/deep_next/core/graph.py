import textwrap
from pathlib import Path
from typing import Literal

from deep_next.common.common import prepare_issue_statement
from deep_next.core.base_graph import BaseGraph
from deep_next.core.config import AUTOMATED_CODE_REVIEW_MAX_ATTEMPTS
from deep_next.core.steps.action_plan import action_plan_graph
from deep_next.core.steps.action_plan.data_model import ActionPlan
from deep_next.core.steps.code_review.graph import code_review_graph
from deep_next.core.steps.gather_project_knowledge.graph import (
    gather_project_knowledge_graph,
)
from deep_next.core.steps.implement.graph import implement_graph
from langgraph.graph import END, START
from loguru import logger
from pydantic import BaseModel, Field


class DeepNextResult(BaseModel):
    """Response model for DeepNext."""

    git_diff: str = Field(
        description="Final result: git diff of the changes made to the source code."
    )
    reasoning: str = Field(description="Reasoning behind the changes made.")
    action_plan: str = Field(description="Action plan for the changes made.")


class _State(BaseModel):

    root_path: Path = Field(description="Path to the root project directory.")
    issue_title: str = Field(description="The issue title.")
    issue_description: str = Field(description="The issue description.")
    issue_comments: list[str] = Field(
        default_factory=list, description="Comments made on the issue."
    )

    project_knowledge: str | None = Field(default=None)
    action_plan: ActionPlan | None = Field(default=None)

    git_diff: str | None = Field(
        default=None,
        description="Final result: git diff of the changes made to the source code.",
    )

    code_review_issues: list[str] = Field(
        default_factory=list,
        description="Code review of the changes made to the source code.",
    )
    code_review_attempts: int = Field(
        default=0, description="Number of code review retry attempts."
    )

    @property
    def issue_statement(self) -> str:
        return prepare_issue_statement(
            issue_title=self.issue_title,
            issue_description=self.issue_description,
            issue_comments=self.issue_comments,
        )


class _Node:
    @staticmethod
    def gather_project_knowledge(state: _State) -> dict:
        init_state = gather_project_knowledge_graph.create_init_state(
            root_path=state.root_path,
        )
        final_state = gather_project_knowledge_graph.compiled.invoke(init_state)
        return {"project_knowledge": final_state["project_knowledge"]}

    @staticmethod
    def create_action_plan(state: _State) -> dict:
        init_state = action_plan_graph.create_init_state(
            root_path=state.root_path,
            issue_statement=state.issue_statement,
            project_knowledge=state.project_knowledge,
        )
        final_state = action_plan_graph.compiled.invoke(init_state)

        return {"action_plan": final_state["action_plan"]}

    @staticmethod
    def implement(state: _State) -> dict:
        init_state = implement_graph.create_init_state(
            root_path=state.root_path,
            issue_statement=state.issue_statement,
            action_plan=state.action_plan,
        )
        final_state = implement_graph.compiled.invoke(init_state)

        return {"git_diff": final_state["git_diff"]}

    @staticmethod
    def review_code(state: _State) -> dict:
        initial_state = code_review_graph.create_init_state(
            root_path=state.root_path,
            issue_statement=state.issue_statement,
            project_knowledge=state.project_knowledge,
            git_diff=state.git_diff,
        )
        final_state = code_review_graph.compiled.invoke(initial_state)

        return {"code_review_issues": final_state["result"]["issues"]}

    @staticmethod
    def prepare_automated_code_review_changes(state: _State) -> _State:
        state.code_review_attempts += 1

        suggestions = "\n".join(state.code_review_issues)
        hints = textwrap.dedent(
            f"""\
            Problem statement now includes suggestions from an automated code review.
            These are possible improvements to the code based on best practices and
            common patterns.

            Analyse each suggestion carefully. Not all of them need to be applied —
            use your judgment.

            Here is the original issue for context:
            <original_issue_statement>
            {state.problem_statement}
            </original_issue_statement>
        """
        )

        new_state = _State(
            root_path=state.root_path,
            problem_statement=f"[Auto Code Review Suggestions]:\n{suggestions}",
            hints=hints,
            code_review_attempts=state.code_review_attempts,
        )

        logger.debug(new_state.problem_statement)

        return new_state


def _apply_code_review_suggestions_or_end(
    state: _State,
) -> Literal[_Node.prepare_automated_code_review_changes.__name__, END]:
    if not state.code_review_issues:
        logger.success("No code review suggestions found. Code seems to be ok.")
        return END

    if state.code_review_attempts < AUTOMATED_CODE_REVIEW_MAX_ATTEMPTS:
        logger.debug(
            f"Found `{len(state.code_review_issues)}` issues. "
            f"Retry #{state.code_review_attempts + 1}"
        )
        return _Node.prepare_automated_code_review_changes.__name__

    logger.warning("Max code review attempts reached. Ending loop.")
    return END


class DeepNextGraph(BaseGraph):
    """Main graph for DeepNext."""

    def __init__(self):
        super().__init__(_State)

    def _build(self):
        self.add_quick_node(_Node.gather_project_knowledge)
        self.add_node(_Node.create_action_plan)
        self.add_node(_Node.implement)
        self.add_node(_Node.review_code)
        self.add_node(_Node.prepare_automated_code_review_changes)

        self.add_quick_edge(START, _Node.gather_project_knowledge)
        self.add_quick_edge(_Node.gather_project_knowledge, _Node.create_action_plan)
        self.add_quick_edge(_Node.create_action_plan, _Node.implement)
        self.add_quick_edge(_Node.implement, _Node.review_code)
        self.add_quick_edge(
            _Node.prepare_automated_code_review_changes, _Node.gather_project_knowledge
        )

        self.add_quick_conditional_edges(
            _Node.review_code, _apply_code_review_suggestions_or_end
        )

    def create_init_state(
        self,
        root: Path,
        issue_title: str,
        issue_description: str,
        issue_comments: list[str],
    ) -> _State:
        return _State(
            root_path=root,
            issue_title=issue_title,
            issue_description=issue_description,
            issue_comments=issue_comments,
        )

    def __call__(
<<<<<<< HEAD
        self,
        *_,
        issue_title: str,
        issue_description: str,
        issue_comments: list[str],
        root: Path,
    ) -> str:
=======
        self, *_, problem_statement: str, hints: str, root: Path
    ) -> DeepNextResult:
>>>>>>> 2c2993e9
        initial_state = self.create_init_state(
            root=root,
            issue_title=issue_title,
            issue_description=issue_description,
            issue_comments=issue_comments,
        )
        final_state = self.compiled.invoke(initial_state)

        state = _State.model_validate(final_state)

        ordered_steps_str = "\n".join(
            [
                (
                    f"{idx}. {step.title}\n\n"
                    f"{step.description}\n\n"
                    f"Target file: `{step.target_file.relative_to(state.root_path)}`\n"
                )
                for idx, step in enumerate(state.action_plan.ordered_steps, start=1)
            ]
        )

        return DeepNextResult(
            git_diff=state.git_diff,
            reasoning=state.action_plan.reasoning,
            action_plan=ordered_steps_str,
        )


deep_next_graph = DeepNextGraph()


if __name__ == "__main__":
    print(f"Saved to: {deep_next_graph.visualize(subgraph_depth=2)}")<|MERGE_RESOLUTION|>--- conflicted
+++ resolved
@@ -195,18 +195,13 @@
         )
 
     def __call__(
-<<<<<<< HEAD
         self,
         *_,
         issue_title: str,
         issue_description: str,
         issue_comments: list[str],
         root: Path,
-    ) -> str:
-=======
-        self, *_, problem_statement: str, hints: str, root: Path
     ) -> DeepNextResult:
->>>>>>> 2c2993e9
         initial_state = self.create_init_state(
             root=root,
             issue_title=issue_title,
