--- conflicted
+++ resolved
@@ -1,13 +1,7 @@
-import random
 import textwrap
 from pathlib import Path
 
-<<<<<<< HEAD
 from deep_next.core.io import read_txt_or_none
-=======
-import tenacity
-from deep_next.core.io import read_txt
->>>>>>> f0368a9b
 from deep_next.core.project_info import ProjectInfo
 from deep_next.core.steps.gather_project_knowledge.project_description.common import (
     _create_llm,
@@ -95,9 +89,7 @@
 
     parser = PydanticOutputParser(pydantic_object=ExistingProjectDescriptionContext)
 
-    llm_agent = (
-        design_solution_prompt_template | _create_llm(random.randint(0, 100)) | parser
-    )
+    llm_agent = design_solution_prompt_template | _create_llm() | parser
 
     related_code_context = "\n".join(
         [
