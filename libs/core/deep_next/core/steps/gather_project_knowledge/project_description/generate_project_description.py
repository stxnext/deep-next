import random
import textwrap
from pathlib import Path

<<<<<<< HEAD
from deep_next.common.llm import LLMConfigType, create_llm
=======
import tenacity
>>>>>>> f0368a9b
from deep_next.core.io import read_txt
from deep_next.core.project_info import ProjectInfo
from deep_next.core.steps.gather_project_knowledge.project_description.data_model import (  # noqa: E501
    ExistingProjectDescriptionContext,
    example_output_existing_project_description_context,
)
from langchain.output_parsers import PydanticOutputParser
from langchain.schema.output_parser import OutputParserException
from langchain_core.prompts import ChatPromptTemplate


class Prompt:
    task_description = textwrap.dedent(
        """
        As a senior python developer that prepares documentation for newcomers to support onboarding process...

        Please analyze the key technical capabilities and characteristics of the "{project_name}" project based on given context.
        In return I want to receive a project description summarizing it's overall shape, purpose, structure, libraries,
        entry points, patterns and other important features of the project.
        """  # noqa: E501
    )
    generate_project_description_prompt = textwrap.dedent(
        """
        ### Repository tree
        {repository_tree}

        ### Files related to the issue (readme, Makefile, requirements.txt, etc.)
        {related_code_context}

        ### Questions worth to consider
        {questions}

        Consider following features:
        - Purpose / Primary Goals: Who the end users are. A brief summary of what the application does and how it fits into the larger ecosystem (e.g., what problems it solves for users).
        - Project Structure: High-level overview of the folder structure, including: main modules and their purpose.
        - Entry Points: Information about the main entry points for the application
        - Important Classes / Modules: Description of critical classes or modules, such as base classes, core utilities, or helper functions.
        - Tech Stack Overview: Information about the main technologies used, such as: Python version, Frameworks and libraries (e.g., Django, Flask, FastAPI, Pandas, NumPy), Databases (e.g., PostgreSQL, MySQL, SQLite), Caching mechanisms (e.g., Redis).
        - Architecture Overview: High-level overview of the project's architecture, such as: Monolithic vs. microservices, How different modules interact, Important design patterns used in the codebase.

        Based on the given context, provide the project description to the git repository to understand the problem. The project description
        should include the high level overview of the project structure, entry points, important classes, tech stack and architecture.
        The project description should help you in the next step to identify the part of the issue that needs to be clarified or anchored
        to the code context.

        ADDITIONAL INSTRUCTIONS:
        ------------------------
        1. Your answer should be submitted directly based on given data.
        ------------------------

        EXAMPLE OUTPUT:
        --------------------
        {example_project_description}
        --------------------
        """  # noqa: E501
    )


@tenacity.retry(
    stop=tenacity.stop_after_attempt(3),
    retry=tenacity.retry_if_exception_type(OutputParserException),
    reraise=True,
)
def generate_project_description(
    questions: str,
    related_files: list[Path],
    repository_tree: str,
    project_info: ProjectInfo,
) -> ExistingProjectDescriptionContext:
    """Generate project description based on the repository tree and related files."""
    design_solution_prompt_template = ChatPromptTemplate.from_messages(
        [
            (
                "system",
                Prompt.task_description,
            ),
            (
                "user",
                Prompt.generate_project_description_prompt,
            ),
        ]
    )

    parser = PydanticOutputParser(pydantic_object=ExistingProjectDescriptionContext)

    llm_agent = (
<<<<<<< HEAD
        design_solution_prompt_template | create_llm(LLMConfigType.ACTION_PLAN) | parser
=======
        design_solution_prompt_template | _create_llm(random.randint(0, 100)) | parser
>>>>>>> f0368a9b
    )

    related_code_context = "\n".join(
        [f"File: {file_path}\n{read_txt(file_path)}" for file_path in related_files]
    )
    return llm_agent.invoke(
        {
            "project_name": project_info.name,
            "repository_tree": repository_tree,
            "related_code_context": related_code_context,
            "questions": questions,
            "example_project_description": example_output_existing_project_description_context.model_dump_json(),  # noqa: E501
        }
    )<|MERGE_RESOLUTION|>--- conflicted
+++ resolved
@@ -2,11 +2,8 @@
 import textwrap
 from pathlib import Path
 
-<<<<<<< HEAD
+import tenacity
 from deep_next.common.llm import LLMConfigType, create_llm
-=======
-import tenacity
->>>>>>> f0368a9b
 from deep_next.core.io import read_txt
 from deep_next.core.project_info import ProjectInfo
 from deep_next.core.steps.gather_project_knowledge.project_description.data_model import (  # noqa: E501
@@ -93,11 +90,9 @@
     parser = PydanticOutputParser(pydantic_object=ExistingProjectDescriptionContext)
 
     llm_agent = (
-<<<<<<< HEAD
-        design_solution_prompt_template | create_llm(LLMConfigType.ACTION_PLAN) | parser
-=======
-        design_solution_prompt_template | _create_llm(random.randint(0, 100)) | parser
->>>>>>> f0368a9b
+        design_solution_prompt_template
+        | create_llm(LLMConfigType.ACTION_PLAN, random.randint(0, 100))
+        | parser
     )
 
     related_code_context = "\n".join(
