--- conflicted
+++ resolved
@@ -22,251 +22,9 @@
 from loguru import logger
 
 
-<<<<<<< HEAD
-class Prompt:
-    task_description = textwrap.dedent(
-        """
-        You are a Senior Python Developer hired to contribute into an existing Python codebase.
-        Your only responsibility is to write source code.
-
-        Ensure that each piece of the code you modify integrates seamlessly with the whole system.
-        Improve modules one by one, with respect to modifications details given by your colleague solution designer.
-
-        DEVELOPMENT GUIDELINES
-        ------------------------
-        - Type Hints: Use type hints to enhance code clarity and maintainability.
-        - Docstrings: Include concise, informative single-line docstrings for all new functions and methods (if task doesn't state differently).
-        - Line Length: Preferably fit in 88 chars in line.
-        - Pythonic Code: Embrace the Zen of Python by writing simple, readable, and direct code.
-        ------------------------
-
-        BEST PRACTICES
-        ------------------------
-        - Implement Object-Oriented Programming (OOP) principles effectively, particularly those from the SOLID principles.
-        - Write functions that are small, have clear purposes, and bear meaningful names.
-        - Avoid hardcoded values; instead, utilize configuration files or env variables.
-        - Ensure the code is easily testable and extendable, preparing for possible future requirements.
-        ------------------------
-        """  # noqa: E501
-    )
-
-    expected_input_data_description = textwrap.dedent(
-        """
-        EXPECTED INPUT DATA
-        ------------------------
-        1. File To Change
-        The specific file assigned to you that requires modifications.
-        This is part a larger task and you are responsible for only this file.
-
-        2. High-lvl description
-        High-level description of necessary changes in a given file.
-
-        3. Detailed Description
-        Additional requirements needed in the module to meet the expectations.
-
-        4. Issue statement
-        Original issue that defines the full task, from which this file-specific step was derived.
-        Gives broader context to better understand why the change is needed.
-
-        5. Related Changes (Git Diff)
-        A summary of changes from earlier steps in this task, shown as a Git diff.
-        Helps identify reusable code or utilities already implemented in other files, so you can avoid duplication and improve consistency.
-        ------------------------
-        """  # noqa: E501
-    )
-
-    input_data = textwrap.dedent(
-        """
-        INPUT DATA
-        ------------------------
-        ```
-        {code_context}
-        ```
-
-        <high_level_description>
-        {high_level_description}
-        </high_level_description>
-
-        <description>
-        {description}
-        </description>
-
-        <issue_statement>
-        {issue_statement}
-        </issue_statement>
-
-        <git_diff>
-        {git_diff}
-        </git_diff>
-        ------------------------
-        """
-    )
-
-    expected_output_format = textwrap.dedent(
-        """
-        EXPECTED OUTPUT
-        ------------------------
-        Write a patch for the issue, based on the retrieved context.
-
-        Within `<file>...</file>`, replace `...` with actual absolute file path.
-
-        Within `<original>...</original>`, replace `...` with the only and exactly the \
-        same fragment of code without losing any details, mind spaces gaps and \
-        comments. It must be a substring of the original file - don't change any sign.
-
-        The `<original>...</original>` code must be at least 5 lines. It will be used \
-        to identify the exact location of the code to be replaced. The code will be \
-        replaced using the exact match procedure with respect to the lines so DO NOT \
-        change ANY sign.
-
-        Within `<patched>...</patched>` code, pay attention to indentation, it's \
-        Python code.
-
-        The requested modifications you are assigned with are part of a larger coding \
-        task. For context, you are given the task issue statement. Some code changes \
-        have already been made for the task by other developers. When developing the \
-        your modifications, build upon the changes made so far (if plausible).
-
-        If you want to add new code, DO NOT output only empty line in the 'original' \
-        block. Use part of the existing code near which you want to add the new code. \
-        Remember to put the same part of the existing code in the 'patched' field in \
-        order to preserve the original code.
-
-        You can import necessary libraries.
-
-        Note: It's allowed to write multiple modifications for one file.
-        ------------------------
-        """  # noqa: E501
-    )
-
-    # TODO: remove `But don't produce multiple modifications for the same code snippet`
-    #   when handling multiple modifications for the same code snippet is solved
-    modifications_specific_guidelines = textwrap.dedent(
-        """
-        MODIFICATIONS SPECIFIC GUIDELINES
-        ------------------------
-        - Remember that `<original>...</original>` will be replaced with `<patched>...</patched>`.
-        - Multiple small modifications are better than one big modification.
-        - Don't produce multiple modifications for the same code snippet, preventing overlapping changes.
-        - Focus on one function/method at the time.
-        - Don't address the whole file in one modification. Split into multiple logical peaces.
-        - Single modification should consist only of code relevant to itself.
-        - Only produce modifications that introduce a change!
-        - Do not make type hints and doc strings changes if they are not required by the task.
-        - Pay attention to the git diff of the previous modifications made by other developers. They are related to the same task you are part of, and may be worth building upon.
-        ------------------------
-        """  # noqa: E501
-    )
-
-    modifications_example = textwrap.dedent(
-        """
-        MODIFICATIONS EXAMPLE
-        ------------------------
-        ## File to change
-        ```python
-        def say_hello():
-            \"\"\"Say hello!\"\"\"
-            print("Hello World")
-
-
-        def log(msg: str) -> None:
-            print(f">>> {{msg}}")
-
-
-        def foo() -> str:
-            return "bar"
-
-
-        def add_integers(a, b):
-            return int(a + b)
-        ```
-
-        ## Goal
-        Introduce Python 3.11 syntax type hints and implement remove_integers function.
-
-        ## Modifications
-        <modifications>
-        # modification 1
-        <file>/home/user/my_project/src/hello_world.py</file>
-        <original>
-        def say_hello():
-            \"\"\"Say hello!\"\"\"
-            print("Hello World")
-
-        def log(msg: str) -> None:
-            print(f">>> {{msg}}")
-        </original>
-        <patched>
-        def say_hello() -> None:
-            \"\"\"Say hello!\"\"\"
-            print("Hello World")
-
-        def log(msg: str) -> None:
-            print(f">>> {{msg}}")
-        </patched>
-
-        # modification 2
-        <file>/home/user/my_project/src/hello_world.py</file>
-        <original>
-        def foo() -> str:
-            return "bar"
-
-
-        def add_integers(a, b):
-            return int(a + b)
-        </original>
-        <patched>
-        def foo() -> str:
-            return "bar"
-
-
-        def add_integers(a: int, b: int) -> int:
-            \"\"\"Add two integers.\"\"\"
-            return int(a + b)
-        </patched>
-
-        # modification 3
-        <file>/home/user/my_project/src/hello_world.py</file>
-        <original>
-        def foo() -> str:
-            return "bar"
-
-
-        def add_integers(a: int, b: int) -> int:
-            \"\"\"Add two integers.\"\"\"
-            return int(a + b)
-        </original>
-        <patched>
-        def foo() -> str:
-            return "bar"
-
-
-        def add_integers(a: int, b: int) -> int:
-            \"\"\"Add two integers.\"\"\"
-            return int(a + b)
-
-
-        def remove_integers(a: int, b: int) -> int:
-            \"\"\"Subtract two integers.\"\"\"
-            return int(a - b)
-        </patched>
-        </modifications>
-        ------------------------
-
-        Notice that in # modification 2 type hints and docstrings were added to the \
-        `add_integers` function and this is reflected in the # modification 3.
-        If your task is to implement new function then attach context of the file \
-        where this function should be implemented, i.e. `remove_integers` function.
-        """
-    )
-
-
-def _create_llm_agent():
-=======
 def _create_llm_agent(
     prompt: PromptSingleFileImplementation | PromptAllAtOnceImplementation,
 ):
->>>>>>> f0368a9b
     """Creates LLM agent for project description task."""
     develop_changes_prompt_template = ChatPromptTemplate.from_messages(
         [
