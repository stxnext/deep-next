from __future__ import annotations

import difflib
import textwrap
from pathlib import Path
from typing import List

from deep_next.core.parser import has_tag_block, parse_tag_block
from deep_next.core.steps.action_plan.data_model import Step
from deep_next.core.steps.implement import acr
from deep_next.core.steps.implement.common import _create_llm
from deep_next.core.steps.implement.utils import CodePatch
from langchain_core.output_parsers import StrOutputParser
from langchain_core.prompts import ChatPromptTemplate
from loguru import logger


class Prompt:
    task_description = textwrap.dedent(
        """
        You are a Senior Python Developer hired to contribute into an existing Python codebase.
        Your only responsibility is to write source code.

        Ensure that each piece of the code you modify integrates seamlessly with the whole system.
        Improve modules one by one, with respect to modifications details given by your colleague solution designer.

        DEVELOPMENT GUIDELINES
        ------------------------
        - Type Hints: Use type hints to enhance code clarity and maintainability.
        - Docstrings: Include concise, informative single-line docstrings for all new functions and methods (if task doesn't state differently).
        - Line Length: Preferably fit in 88 chars in line.
        - Pythonic Code: Embrace the Zen of Python by writing simple, readable, and direct code.
        ------------------------

        BEST PRACTICES
        ------------------------
        - Implement Object-Oriented Programming (OOP) principles effectively, particularly those from the SOLID principles.
        - Write functions that are small, have clear purposes, and bear meaningful names.
        - Avoid hardcoded values; instead, utilize configuration files or env variables.
        - Ensure the code is easily testable and extendable, preparing for possible future requirements.
        ------------------------
        """  # noqa: E501
    )

    expected_input_data_description = textwrap.dedent(
        """
        EXPECTED INPUT DATA
        ------------------------
        1. File To Change
        The specific file assigned to you that requires modifications.
        This is part a larger task and you are responsible for only this file.

        2. High-lvl description
        High-level description of necessary changes in a given file.

        3. Detailed Description
        Additional requirements needed in the module to meet the expectations.

        4. Issue statement
        Original issue that defines the full task, from which this file-specific step was derived.
        Gives broader context to better understand why the change is needed.

        5. Related Changes (Git Diff)
        A summary of changes from earlier steps in this task, shown as a Git diff.
        Helps identify reusable code or utilities already implemented in other files, so you can avoid duplication and improve consistency.
        ------------------------
        """  # noqa: E501
    )

    input_data = textwrap.dedent(
        """
        INPUT DATA
        ------------------------
        ```
        {code_context}
        ```

        <high_level_description>
        {high_level_description}
        </high_level_description>

        <description>
        {description}
        </description>

        <issue_statement>
        {issue_statement}
        </issue_statement>

        <git_diff>
        {git_diff}
        </git_diff>
        ------------------------
        """
    )

    expected_output_format = textwrap.dedent(
        """
        EXPECTED OUTPUT
        ------------------------
        Write a patch for the issue, based on the retrieved context.

        Within `<file>...</file>`, replace `...` with actual absolute file path.

        Within `<original>...</original>`, replace `...` with the only and exactly the \
        same fragment of code without losing any details, mind spaces gaps and \
        comments. It must be a substring of the original file - don't change any sign.

        The `<original>...</original>` code must be at least 5 lines. It will be used \
        to identify the exact location of the code to be replaced. The code will be \
        replaced using the exact match procedure with respect to the lines so DO NOT \
        change ANY sign.

        Within `<patched>...</patched>` code, pay attention to indentation, it's \
        Python code.

        {single_modification_output_format}

        If you want to add new code, DO NOT output only empty line in the 'original' \
        block. Use part of the existing code near which you want to add the new code. \
        Remember to put the same part of the existing code in the 'patched' field in \
        order to preserve the original code.

        You can import necessary libraries.

        Note: It's allowed to write multiple modifications for one file.
        ------------------------
        """  # noqa: E501
    )

    # TODO: remove `But don't produce multiple modifications for the same code snippet`
    #   when handling multiple modifications for the same code snippet is solved
    modifications_specific_guidelines = textwrap.dedent(
        """
        MODIFICATIONS SPECIFIC GUIDELINES
        ------------------------
        - Remember that `<original>...</original>` will be replaced with `<patched>...</patched>`.
        - Multiple small modifications are better than one big modification.
        - Don't produce multiple modifications for the same code snippet, preventing overlapping changes.
        - Focus on one function/method at the time.
        - Don't address the whole file in one modification. Split into multiple logical peaces.
        - Single modification should consist only of code relevant to itself.
        - Only produce modifications that introduce a change!
        - Do not make type hints and doc strings changes if they are not required by the task.
        - Pay attention to the git diff of the previous modifications made by other developers. They are related to the same task you are part of, and may be worth building upon.
        ------------------------
        """  # noqa: E501
    )

    modifications_example = textwrap.dedent(
        """
        MODIFICATIONS EXAMPLE
        ------------------------
        ## File to change

        File: /home/patryk/my_project/src/hello_world.py
        ```python
        def say_hello():
            \"\"\"Say hello!\"\"\"
            print("Hello World")


        def log(msg: str) -> None:
            print(f">>> {{msg}}")


        def foo() -> str:
            return "bar"


        def add_integers(a, b):
            return int(a + b)
        ```

        {logger_file_example}

        ----------
        ## Goal
        {multiple_modification_code_example}
        Introduce Python 3.11 syntax type hints and implement remove_integers function.

        ## Modifications
        <modifications>
        # modification 1
        <file>/home/patryk/my_project/src/hello_world.py</file>
        <original>
        def say_hello():
            \"\"\"Say hello!\"\"\"
            print("Hello World")

        def log(msg: str) -> None:
            print(f">>> {{msg}}")
        </original>
        <patched>
        def say_hello() -> None:
            \"\"\"Say hello!\"\"\"
            print("Hello World")

        def log(msg: str) -> None:
            print(f">>> {{msg}}")
        </patched>

        # modification 2
        <file>/home/patryk/my_project/src/hello_world.py</file>
        <original>
        def foo() -> str:
            return "bar"


        def add_integers(a, b):
            return int(a + b)
        </original>
        <patched>
        def foo() -> str:
            return "bar"


        def add_integers(a: int, b: int) -> int:
            \"\"\"Add two integers.\"\"\"
            return int(a + b)
        </patched>

        # modification 3
        <file>/home/patryk/my_project/src/hello_world.py</file>
        <original>
        def foo() -> str:
            return "bar"


        def add_integers(a: int, b: int) -> int:
            \"\"\"Add two integers.\"\"\"
            return int(a + b)
        </original>
        <patched>
        def foo() -> str:
            return "bar"


        def add_integers(a: int, b: int) -> int:
            \"\"\"Add two integers.\"\"\"
            return int(a + b)


        def remove_integers(a: int, b: int) -> int:
            \"\"\"Subtract two integers.\"\"\"
            return int(a - b)
        </patched>
        </modifications>
        ------------------------

        Notice that in # modification 2 type hints and docstrings were added to the \
        `add_integers` function and this is reflected in the # modification 3.
        If your task is to implement new function then attach context of the file \
        where this function should be implemented, i.e. `remove_integers` function.
        """
    )


def _create_llm_agent():
    """Creates LLM agent for project description task."""
    develop_changes_prompt_template = ChatPromptTemplate.from_messages(
        [
            ("system", Prompt.task_description),
            ("human", Prompt.expected_input_data_description),
            ("human", Prompt.input_data),
            ("human", Prompt.expected_output_format),
            ("human", Prompt.modifications_specific_guidelines),
            ("human", Prompt.modifications_example),
        ]
    )

    parser = StrOutputParser()

    return develop_changes_prompt_template | _create_llm() | parser


class ParsePatchesError(Exception):
    """Raised for issues encountered during parse patches process."""


def develop_single_file_patches(step: Step, issue_statement: str, git_diff: str) -> str:
    if not step.target_file.exists():
        logger.warning(f"Creating new file: '{step.target_file}'")

        with open(step.target_file, "w") as f:
            f.write("# Comment added at creation time to indicate empty file.\n")

    single_modification_output_format = textwrap.dedent(
        """
    The requested modifications you are assigned with are part of a larger coding \
    task. For context, you are given the task issue statement. Some code changes \
    have already been made for the task by other developers. When developing the \
    your modifications, build upon the changes made so far (if plausible).
    """
    )

    raw_edits = _create_llm_agent().invoke(
        {
            "code_context": (
                f"File path: '{step.target_file}'\n" "{read_txt(step.target_file)}"
            ),
            "high_level_description": step.title,
            "description": step.description,
            "issue_statement": issue_statement,
<<<<<<< HEAD
            "single_modification_output_format": single_modification_output_format,
            "logger_file_example": "",
            "multiple_modification_code_example": "",
=======
            "git_diff": git_diff,
>>>>>>> 130ac744
        }
    )

    return raw_edits


def develop_all_patches(steps: List[Step], issue_statement: str) -> str:
    """Develop patches for all steps in a single run.

    Args:
        steps: List of steps to implement
        issue_statement: The issue statement

    Returns:
        The combined raw patches text for all files
    """
    logger.info(f"Developing patches for {len(steps)} steps at once")

    for step in steps:
        if not step.target_file.exists():
            logger.warning(f"Creating new file: '{step.target_file}'")
            with open(step.target_file, "w") as f:
                f.write("# Comment added at creation time to indicate empty file.\n")

    steps_description = "\n".join(
        [
            f"Step {i+1}: {step.title}\n"
            f"File: {step.target_file}\n"
            f"Description: {step.description}\n"
            for i, step in enumerate(steps)
        ]
    )

    files_content = ""
    for step in steps:
        files_content += (
            f"\nFile: {step.target_file}\n"
            "```python\n{read_txt(step.target_file)}\n```\n"
        )

    logger_file_example = textwrap.dedent(
        """
        File: /home/patryk/my_project/src/logger.py
        ```python
        # Placeholder for code content
        ```

        """
    )

    multiple_modification_code_example = textwrap.dedent(
        """
        Implement logger and add logging functionality to the `say_hello` function in `hello_world.py`.

        ## Modifications
        <modifications>
        # modification 1
        <file>/home/patryk/my_project/src/logger.py</file>
        <original>
        # Placeholder for code content
        </original>
        <patched>
        from loguru import logger
        logger.add("file.log", rotation="1 MB")

        def log(msg: str) -> None:
            logger.info(f">>> {{msg}}")
        </patched>
        # modification 2
        <file>/home/patryk/my_project/src/hello_world.py</file>
        <original>
        def say_hello():
            \"\"\"Say hello!\"\"\"
            print("Hello World")
        </original>
        <patched>
        def say_hello():
            \"\"\"Say hello!\"\"\"
            print("Hello World")
            log("Hello World printed")
        </patched>

        ----------
        ## Goal (Another example)
        """  # noqa: E501
    )

    raw_modifications = _create_llm_agent().invoke(
        {
            "issue_statement": issue_statement,
            "description": steps_description,
            "code_context": files_content,
            "high_level_description": step.title,
            "single_modification_output_format": "",
            "logger_file_example": logger_file_example,
            "multiple_modification_code_example": multiple_modification_code_example,
        }
    )

    return raw_modifications


def _git_diff(before: str, after: str, path: str) -> str:
    """Generate unified git diff between two strings.

    Example:
        > _git_diff(
            before = 'def say_hello():\n    print("Hello World")',
            after = 'def say_hello() -> None:\n    print("Hello World")',
            path="hello_world.py"
        )
        '''
        --- hello_world.py
        +++ hello_world.py
        @@ -1,2 +1,2 @@
        -def say_hello():
        +def say_hello() -> None:
             print("Hello World")
        '''
    """
    return "\n".join(
        difflib.unified_diff(
            before.splitlines(),
            after.splitlines(),
            fromfile=path,
            tofile=path,
            lineterm="",
        )
    )


def parse_patches(txt: str) -> list[CodePatch]:
    if not has_tag_block(txt, "modifications"):
        raise ParsePatchesError(
            f"Response does not contain any modifications code block: {txt}"
        )

    edits_text = parse_tag_block(txt, "modifications")

    try:
        edits: list[acr.Edit] = acr.parse_edits(edits_text)
    except Exception as e:
        raise ParsePatchesError(f"Exception happened when parsing edits: {e}") from e

    if not edits:
        raise ParsePatchesError(f"Engineer failed to provide modifications: {txt}")

    # TODO: Validate it's current file edit
    # TODO: Validate path exists

    return [
        CodePatch(
            file_path=Path(edit.filename),
            before=edit.before,
            after=edit.after,
            diff=_git_diff(edit.before, edit.after, edit.filename),
        )
        for edit in edits
    ]<|MERGE_RESOLUTION|>--- conflicted
+++ resolved
@@ -87,9 +87,7 @@
         {issue_statement}
         </issue_statement>
 
-        <git_diff>
         {git_diff}
-        </git_diff>
         ------------------------
         """
     )
@@ -302,13 +300,10 @@
             "high_level_description": step.title,
             "description": step.description,
             "issue_statement": issue_statement,
-<<<<<<< HEAD
             "single_modification_output_format": single_modification_output_format,
             "logger_file_example": "",
             "multiple_modification_code_example": "",
-=======
-            "git_diff": git_diff,
->>>>>>> 130ac744
+            "git_diff": f" <git_diff>\n{git_diff}\n</git_diff>",
         }
     )
 
@@ -405,6 +400,7 @@
             "single_modification_output_format": "",
             "logger_file_example": logger_file_example,
             "multiple_modification_code_example": multiple_modification_code_example,
+            "git_diff": "",
         }
     )
 
