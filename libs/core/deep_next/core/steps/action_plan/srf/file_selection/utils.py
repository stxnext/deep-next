import json
from pathlib import Path

from deep_next.core.steps.action_plan.srf.file_selection.analysis_model import (
    RelevantFile,
)
from loguru import logger


def tools_to_json(tools):
    return json.dumps(
        [
            {
                "name": tool.name,
                "description": tool.description.split("Example output:")[0].strip(),
                "args": {key: value["type"] for key, value in tool.args.items()},
            }
            for tool in tools
        ],
        indent=2,
    )


def validate_files(
    files: list[RelevantFile], root_path: Path
) -> tuple[list[RelevantFile], list[RelevantFile]]:
    valid = []
    invalid = []
    for file in files:
        abs_path = root_path / Path(file.path)

        if abs_path.is_file():
            valid.append(
                RelevantFile(path=str(file.path), explanation=file.explanation)
            )
        else:
<<<<<<< HEAD
            logger.warning(f"File not found: {abs_path}")
=======
            logger.warning(f"File not found, adding to invalid paths: {path}")
>>>>>>> fe0d0fdc
            invalid.append(
                RelevantFile(
                    path=str(file.path),
                    explanation=f"[Invalid path] {file.explanation}",
                )
            )

    return valid, invalid<|MERGE_RESOLUTION|>--- conflicted
+++ resolved
@@ -34,11 +34,7 @@
                 RelevantFile(path=str(file.path), explanation=file.explanation)
             )
         else:
-<<<<<<< HEAD
-            logger.warning(f"File not found: {abs_path}")
-=======
-            logger.warning(f"File not found, adding to invalid paths: {path}")
->>>>>>> fe0d0fdc
+            logger.warning(f"File not found, adding to invalid paths: {abs_path}")
             invalid.append(
                 RelevantFile(
                     path=str(file.path),
