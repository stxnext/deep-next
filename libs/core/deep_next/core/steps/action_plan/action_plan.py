--- conflicted
+++ resolved
@@ -160,11 +160,11 @@
         example_action_plan=example.action_plan,
     )
 
-<<<<<<< HEAD
-    action_plan = (prompt | create_llm(LLMConfigType.ACTION_PLAN) | parser).invoke(
-=======
-    action_plan = (prompt | _create_llm(seed=random.randint(1, 100)) | parser).invoke(
->>>>>>> f0368a9b
+    action_plan = (
+        prompt
+        | create_llm(LLMConfigType.ACTION_PLAN, seed=random.randint(1, 100))
+        | parser
+    ).invoke(
         {
             "issue_statement": issue_statement,
             "project_knowledge": project_knowledge,
