--- conflicted
+++ resolved
@@ -17,12 +17,9 @@
 loguru = "^0.7.2"
 python-dotenv = "^1.0.1"
 pydantic = "^2.10.3"
-<<<<<<< HEAD
 langchain-ollama = "^0.3.2"
-=======
 pyppeteer = "^2.0.0"
 langfuse = "^2.60.5"
->>>>>>> f0368a9b
 
 [tool.poetry.group.dev.dependencies]
 pytest = "^8.3.4"
