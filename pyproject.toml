[tool.poetry]
name = "deep_next"
version = "0.3.5"
description = "DeepNext monorepo."
authors = [
    "Bartłomiej Roszak <bartlomiej.roszak@stxnext.pl>",
    "Patryk Laskowski <patryk.laskowski@stxnext.pl>",
    "Patryk Jedlikowski <patryk.jedlikowski@stxnext.pl>",
    "Filip Szmid <filip.szmid@stxnext.pl>",
    "Daniel Iwanicki <daniel.iwanicki@stxnext.pl>",
]
package-mode = false

[tool.poetry.dependencies]
python = ">=3.11.0,<3.12.0"
click = "^8.1.7"
loguru = "^0.7.2"
python-dotenv = "^1.0.1"
pydantic = "^2.10.3"
<<<<<<< HEAD
pyppeteer = "^2.0.0"
=======
langfuse = "^2.60.5"
>>>>>>> 807801ac

[tool.poetry.group.dev.dependencies]
pytest = "^8.3.4"
pytest-rerunfailures = "^15.0"
pre-commit = "^4.0.1"

[tool.poetry.group.app.dependencies]
deep_next_app = { path = "apps/app", develop = true  }
deep_next_core = { path = "libs/core", develop = true  }
deep_next_connectors = { path = "libs/connectors", develop = true  }
deep_next_common = { path = "libs/common", develop = true  }

[tool.poetry.group.core.dependencies]
deep_next_core = { path = "libs/core", develop = true  }
deep_next_common = { path = "libs/common", develop = true  }
langchain = "^0.3.21"
levenshtein = "^0.26.1"
langgraph = ">=0.3.20,!=0.3.22,!=0.3.23,!=0.3.24"
langchain-aws = "^0.2.9"
langchain-openai = "^0.3.10"
langchain-community = "^0.3.20"
rich = "^13.9.4"
pylint = "^3.0.0"
dill = "^0.3.9"  # pylint
sortedcontainers = "^2.4.0"
scipy = "^1.15.2"
libcst = "^1.6.0"
unidiff = "^0.7.5"

[tool.poetry.group.connectors.dependencies]
deep_next_connectors = { path = "libs/connectors", develop = true  }
python-gitlab = "^5.1.0"
boto3 = "^1.35.80"
slack-sdk = "^3.34.0"
pygithub = "^2.6.1"

[tool.poetry.group.common.dependencies]
deep_next_common = { path = "libs/common", develop = true  }

[tool.pytest.ini_options]
norecursedirs = [
    "apps/*/tests/**/_resources",
    "libs/*/tests/**/_resources",
    "**/__*",
]
filterwarnings = [
    "ignore"
]<|MERGE_RESOLUTION|>--- conflicted
+++ resolved
@@ -17,11 +17,8 @@
 loguru = "^0.7.2"
 python-dotenv = "^1.0.1"
 pydantic = "^2.10.3"
-<<<<<<< HEAD
 pyppeteer = "^2.0.0"
-=======
 langfuse = "^2.60.5"
->>>>>>> 807801ac
 
 [tool.poetry.group.dev.dependencies]
 pytest = "^8.3.4"
